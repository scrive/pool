<<<<<<< HEAD
# resource-pool-0.4.0.0 (???)
* Allow user to configure the number of stripes explicitly. [#15](https://github.com/scrive/pool/pull/15)
* Do not exceed maximum resources. [#16](https://github.com/scrive/pool/pull/16)
=======
# resource-pool-0.4.0.0 (????-??-??)
* Require `poolMaxResources` to be not smaller than the number of stripes.
* Add support for setting the number of stripes.
>>>>>>> 59b874f2

# resource-pool-0.3.1.0 (2022-06-15)
* Add `tryWithResource` and `tryTakeResource`.

# resource-pool-0.3.0.0 (2022-06-01)
* Rewrite based on `Control.Concurrent.QSem` for better throughput and latency.
* Make release of resources asynchronous exceptions safe.
* Remove dependency on `monad-control`.
* Expose the `.Internal` module.
* Add support for introspection.
* Add `PoolConfig`.<|MERGE_RESOLUTION|>--- conflicted
+++ resolved
@@ -1,12 +1,7 @@
-<<<<<<< HEAD
-# resource-pool-0.4.0.0 (???)
-* Allow user to configure the number of stripes explicitly. [#15](https://github.com/scrive/pool/pull/15)
-* Do not exceed maximum resources. [#16](https://github.com/scrive/pool/pull/16)
-=======
 # resource-pool-0.4.0.0 (????-??-??)
 * Require `poolMaxResources` to be not smaller than the number of stripes.
 * Add support for setting the number of stripes.
->>>>>>> 59b874f2
+* The pool will not not exceed maximum resources. [#16](https://github.com/scrive/pool/pull/16)
 
 # resource-pool-0.3.1.0 (2022-06-15)
 * Add `tryWithResource` and `tryTakeResource`.
