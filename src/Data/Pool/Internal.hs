-- | Internal implementation details for "Data.Pool".
--
-- This module is intended for internal use only, and may change without warning
-- in subsequent releases.
{-# OPTIONS_HADDOCK not-home #-}

module Data.Pool.Internal where

import Control.Concurrent
import Control.Exception
import Control.Monad
import Data.Hashable (hash)
import Data.IORef
import Data.Primitive.SmallArray
import GHC.Clock
import qualified Data.List as L

-- | Striped resource pool based on "Control.Concurrent.QSem".
data Pool a = Pool
  { poolConfig   :: !(PoolConfig a)
  , localPools   :: !(SmallArray (LocalPool a))
  , reaperRef    :: !(IORef ())
  }

-- | A single, local pool.
data LocalPool a = LocalPool
  { stripeId   :: !Int
  , stripeVar  :: !(MVar (Stripe a))
  , cleanerRef :: !(IORef ())
  }

-- | Stripe of a resource pool. If @available@ is 0, the list of threads waiting
-- for a resource (each with an associated 'MVar') is @queue ++ reverse queueR@.
data Stripe a = Stripe
  { available :: !Int
  , cache     :: ![Entry a]
  , queue     :: !(Queue a)
  , queueR    :: !(Queue a)
  }

-- | An existing resource currently sitting in a pool.
data Entry a = Entry
  { entry    :: a
  , lastUsed :: !Double
  }

-- | A queue of MVarS corresponding to threads waiting for resources.
--
-- Basically a monomorphic list to save two pointer indirections.
data Queue a = Queue !(MVar (Maybe a)) (Queue a) | Empty

-- | Configuration of a 'Pool'.
data PoolConfig a = PoolConfig
  { createResource :: !(IO a)
    -- ^ The action that creates a new resource.
  , freeResource :: !(a -> IO ())
    -- ^ The action that destroys an existing resource.
  , poolCacheTTL :: !Double
  -- ^ The amount of seconds for which an unused resource is kept around. The
  -- smallest acceptable value is @0.5@.
  --
  -- /Note:/ the elapsed time before destroying a resource may be a little
  -- longer than requested, as the collector thread wakes at 1-second intervals.
  , poolMaxResources :: !Int
  -- ^ The maximum number of resources to keep open across all stripes. The
  -- smallest acceptable value is @1@.
  --
<<<<<<< HEAD
  -- /Note/: Each stripe will try to have an equal amount of resources per
  -- stripe. If the number of resources does not evenly divide into the
  -- stripes, then some stripes will have one fewer resource than others.
  , poolNumStripes :: !(Maybe Int)
  -- ^ The maximum number of stripes to create. If 'Nothing' is provided, then this
  -- will use 'getNumCapabilities'.
  --
  -- The resource count in 'poolMaxResources' will be split evenly among
  -- the available stripes. If there are fewer stripes than resources, then
  -- this will only create as many stripes as resources.
=======
  -- /Note:/ for each stripe the number of resources is divided by the number of
  -- stripes and rounded up, hence the pool might end up creating up to @N - 1@
  -- resources more in total than specified, where @N@ is the number of stripes.
  , poolNumStripes :: !(Maybe Int)
  -- ^ The number of stripes in the pool.
  --
  -- /Note:/ if set to 'Nothing', it defaults to the number of capabilities,
  -- which ensures that threads never compete over access to the same stripe and
  -- results in a very good performance in a multi-threaded environment.
>>>>>>> 59b874f2
  }

-- | Create a new striped resource pool.
--
-- /Note:/ although the runtime system will destroy all idle resources when the
-- pool is garbage collected, it's recommended to manually call
-- 'destroyAllResources' when you're done with the pool so that the resources
-- are freed up as soon as possible.
newPool :: PoolConfig a -> IO (Pool a)
newPool pc = do
  when (poolCacheTTL pc < 0.5) $ do
    error "poolCacheTTL must be at least 0.5"
  when (poolMaxResources pc < 1) $ do
    error "poolMaxResources must be at least 1"
<<<<<<< HEAD
  numStripesRequested <- maybe getNumCapabilities pure (poolNumStripes pc)
  when (numStripesRequested < 1) $ do
    error "numStripes must be at least 1"
  let stripeResourceAllocation =
        howManyStripes Input
          { inputMaxResources = poolMaxResources pc
          , inputStripes = numStripesRequested
          }
      stripeAllocations =
        robin stripeResourceAllocation
      indexedAllocations =
        zip [1..] stripeAllocations
      numStripes =
        allowedStripes stripeResourceAllocation

  pools <- fmap (smallArrayFromListN numStripes) . forM indexedAllocations $ \(index, allocation) -> do
=======
  numStripes <- maybe getNumCapabilities pure (poolNumStripes pc)
  when (numStripes < 1) $ do
    error "numStripes must be at least 1"
  when (poolMaxResources pc < numStripes) $ do
    error "poolMaxResources must not be smaller than numStripes"
  pools <- fmap (smallArrayFromListN numStripes) . forM [1..numStripes] $ \n -> do
>>>>>>> 59b874f2
    ref <- newIORef ()
    stripe <- newMVar Stripe
      { available = allocation
      , cache     = []
      , queue     = Empty
      , queueR    = Empty
      }
    -- When the local pool goes out of scope, free its resources.
    void . mkWeakIORef ref $ cleanStripe (const True) (freeResource pc) stripe
    pure LocalPool { stripeId   = index
                   , stripeVar  = stripe
                   , cleanerRef = ref
                   }
  mask_ $ do
    ref        <- newIORef ()
    collectorA <- forkIOWithUnmask $ \unmask -> unmask $ collector pools
    void . mkWeakIORef ref $ do
      -- When the pool goes out of scope, stop the collector. Resources existing
      -- in stripes will be taken care by their cleaners.
      killThread collectorA
    pure Pool { poolConfig = pc
              , localPools = pools
              , reaperRef  = ref
              }
  where
    -- Collect stale resources from the pool once per second.
    collector pools = forever $ do
      threadDelay 1000000
      now <- getMonotonicTime
      let isStale e = now - lastUsed e > poolCacheTTL pc
      mapM_ (cleanStripe isStale (freeResource pc) . stripeVar) pools

-- | A datatype representing the requested maximum resources and count of
-- stripes. We don't use these figurs directly, but instead calculate  a
data Input = Input { inputMaxResources :: !Int, inputStripes :: !Int }
  deriving Show

data StripeResourceAllocation = StripeResourceAllocation { poolInput :: !Input, allowedStripes :: !Int }
  deriving Show

-- | Determine how many resources should be allocated to each stripe.
--
-- The output list contains a single `Int` per stripe, with the 'Int'
-- representing the amount of resources available to that stripe.
robin :: StripeResourceAllocation -> [Int]
robin stripeResourceAllocation =
  let
    numStripes =
      allowedStripes stripeResourceAllocation
    (baseCount, remainder) =
      inputMaxResources (poolInput stripeResourceAllocation)
        `divMod` numStripes
  in
    replicate remainder (baseCount + 1) ++ replicate (numStripes - remainder) baseCount

howManyStripes :: Input -> StripeResourceAllocation
howManyStripes inp = StripeResourceAllocation
  { allowedStripes =
      if inputStripes inp > inputMaxResources inp
      then inputMaxResources inp
      else inputStripes inp
  , poolInput = inp
  }

-- | Destroy a resource.
--
-- Note that this will ignore any exceptions in the destroy function.
destroyResource :: Pool a -> LocalPool a -> a -> IO ()
destroyResource pool lp a = do
  uninterruptibleMask_ $ do -- Note [signal uninterruptible]
    stripe <- takeMVar (stripeVar lp)
    newStripe <- signal stripe Nothing
    putMVar (stripeVar lp) newStripe
    void . try @SomeException $ freeResource (poolConfig pool) a

-- | Return a resource to the given 'LocalPool'.
putResource :: LocalPool a -> a -> IO ()
putResource lp a = do
  uninterruptibleMask_ $ do -- Note [signal uninterruptible]
    stripe    <- takeMVar (stripeVar lp)
    newStripe <- signal stripe (Just a)
    putMVar (stripeVar lp) newStripe

-- | Destroy all resources in all stripes in the pool.
--
-- Note that this will ignore any exceptions in the destroy function.
--
-- This function is useful when you detect that all resources in the pool are
-- broken. For example after a database has been restarted all connections
-- opened before the restart will be broken. In that case it's better to close
-- those connections so that 'takeResource' won't take a broken connection from
-- the pool but will open a new connection instead.
--
-- Another use-case for this function is that when you know you are done with
-- the pool you can destroy all idle resources immediately instead of waiting on
-- the garbage collector to destroy them, thus freeing up those resources
-- sooner.
destroyAllResources :: Pool a -> IO ()
destroyAllResources pool = forM_ (localPools pool) $ \lp -> do
  cleanStripe (const True) (freeResource (poolConfig pool)) (stripeVar lp)

----------------------------------------
-- Helpers

-- | Get a local pool.
getLocalPool :: Maybe Int -> SmallArray (LocalPool a) -> IO (LocalPool a)
getLocalPool mNumStripes pools = do
  sid <- case mNumStripes of
    -- If the number of stripes was set automatically to the number of
    -- capabilities, we pick it based on the capability the thread currently
    -- executes on. This ensures no contention on a specific stripe by
    -- construction.
    Nothing -> fmap fst . threadCapability =<< myThreadId
    Just 1  -> pure 0
    Just _  -> hash <$> myThreadId
  pure $ pools `indexSmallArray` (sid `rem` sizeofSmallArray pools)

-- | Wait for the resource to be put into a given 'MVar'.
waitForResource :: MVar (Stripe a) -> MVar (Maybe a) -> IO (Maybe a)
waitForResource mstripe q = takeMVar q `onException` cleanup
  where
    cleanup = uninterruptibleMask_ $ do -- Note [signal uninterruptible]
      stripe    <- takeMVar mstripe
      newStripe <- tryTakeMVar q >>= \case
        Just ma -> do
          -- Between entering the exception handler and taking ownership of
          -- the stripe we got the resource we wanted. We don't need it
          -- anymore though, so pass it to someone else.
          signal stripe ma
        Nothing -> do
          -- If we're still waiting, fill up the MVar with an undefined value
          -- so that 'signal' can discard our MVar from the queue.
          putMVar q $ error "unreachable"
          pure stripe
      putMVar mstripe newStripe

-- | If an exception is received while a resource is being created, restore the
-- original size of the stripe.
restoreSize :: MVar (Stripe a) -> IO ()
restoreSize mstripe = uninterruptibleMask_ $ do
  -- 'uninterruptibleMask_' is used since 'takeMVar' might block.
  stripe <- takeMVar mstripe
  putMVar mstripe $! stripe { available = available stripe + 1 }

-- | Free resource entries in the stripes that fulfil a given condition.
cleanStripe
  :: (Entry a -> Bool)
  -> (a -> IO ())
  -> MVar (Stripe a)
  -> IO ()
cleanStripe isStale free mstripe = mask $ \unmask -> do
  -- Asynchronous exceptions need to be masked here to prevent leaking of
  -- 'stale' resources before they're freed.
  stale <- modifyMVar mstripe $ \stripe -> unmask $ do
    let (stale, fresh) = L.partition isStale (cache stripe)
        -- There's no need to update 'available' here because it only tracks
        -- the number of resources taken from the pool.
        newStripe      = stripe { cache = fresh }
    newStripe `seq` pure (newStripe, map entry stale)
  -- We need to ignore exceptions in the 'free' function, otherwise if an
  -- exception is thrown half-way, we leak the rest of the resources. Also,
  -- asynchronous exceptions need to be hard masked here since freeing a
  -- resource might in theory block.
  uninterruptibleMask_ . forM_ stale $ try @SomeException . free

-- Note [signal uninterruptible]
--
--   If we have
--
--      bracket takeResource putResource (...)
--
--   and an exception arrives at the putResource, then we must not lose the
--   resource. The putResource is masked by bracket, but taking the MVar might
--   block, and so it would be interruptible. Hence we need an uninterruptible
--   variant of mask here.
signal :: Stripe a -> Maybe a -> IO (Stripe a)
signal stripe ma = if available stripe == 0
  then loop (queue stripe) (queueR stripe)
  else do
    newCache <- case ma of
      Just a -> do
        now <- getMonotonicTime
        pure $ Entry a now : cache stripe
      Nothing -> pure $ cache stripe
    pure $! stripe { available = available stripe + 1
                   , cache = newCache
                   }
  where
    loop Empty Empty = do
      newCache <- case ma of
        Just a -> do
          now <- getMonotonicTime
          pure [Entry a now]
        Nothing -> pure []
      pure $! Stripe { available = 1
                     , cache = newCache
                     , queue = Empty
                     , queueR = Empty
                     }
    loop Empty        qR = loop (reverseQueue qR) Empty
    loop (Queue q qs) qR = tryPutMVar q ma >>= \case
      -- This fails when 'waitForResource' went into the exception handler and
      -- filled the MVar (with an undefined value) itself. In such case we
      -- simply ignore it.
      False -> loop qs qR
      True  -> pure $! stripe { available = 0
                              , queue = qs
                              , queueR = qR
                              }

reverseQueue :: Queue a -> Queue a
reverseQueue = go Empty
  where
    go acc = \case
      Empty      -> acc
      Queue x xs -> go (Queue x acc) xs<|MERGE_RESOLUTION|>--- conflicted
+++ resolved
@@ -65,28 +65,16 @@
   -- ^ The maximum number of resources to keep open across all stripes. The
   -- smallest acceptable value is @1@.
   --
-<<<<<<< HEAD
   -- /Note/: Each stripe will try to have an equal amount of resources per
   -- stripe. If the number of resources does not evenly divide into the
   -- stripes, then some stripes will have one fewer resource than others.
   , poolNumStripes :: !(Maybe Int)
-  -- ^ The maximum number of stripes to create. If 'Nothing' is provided, then this
-  -- will use 'getNumCapabilities'.
+  -- ^ The number of stripes in the pool. If 'Nothing' is provided, then
+  -- this will use 'getNumCapabilities'.
   --
   -- The resource count in 'poolMaxResources' will be split evenly among
   -- the available stripes. If there are fewer stripes than resources, then
   -- this will only create as many stripes as resources.
-=======
-  -- /Note:/ for each stripe the number of resources is divided by the number of
-  -- stripes and rounded up, hence the pool might end up creating up to @N - 1@
-  -- resources more in total than specified, where @N@ is the number of stripes.
-  , poolNumStripes :: !(Maybe Int)
-  -- ^ The number of stripes in the pool.
-  --
-  -- /Note:/ if set to 'Nothing', it defaults to the number of capabilities,
-  -- which ensures that threads never compete over access to the same stripe and
-  -- results in a very good performance in a multi-threaded environment.
->>>>>>> 59b874f2
   }
 
 -- | Create a new striped resource pool.
@@ -101,7 +89,6 @@
     error "poolCacheTTL must be at least 0.5"
   when (poolMaxResources pc < 1) $ do
     error "poolMaxResources must be at least 1"
-<<<<<<< HEAD
   numStripesRequested <- maybe getNumCapabilities pure (poolNumStripes pc)
   when (numStripesRequested < 1) $ do
     error "numStripes must be at least 1"
@@ -117,15 +104,9 @@
       numStripes =
         allowedStripes stripeResourceAllocation
 
-  pools <- fmap (smallArrayFromListN numStripes) . forM indexedAllocations $ \(index, allocation) -> do
-=======
-  numStripes <- maybe getNumCapabilities pure (poolNumStripes pc)
-  when (numStripes < 1) $ do
-    error "numStripes must be at least 1"
   when (poolMaxResources pc < numStripes) $ do
     error "poolMaxResources must not be smaller than numStripes"
-  pools <- fmap (smallArrayFromListN numStripes) . forM [1..numStripes] $ \n -> do
->>>>>>> 59b874f2
+  pools <- fmap (smallArrayFromListN numStripes) . forM indexedAllocations $ \(index, allocation) -> do
     ref <- newIORef ()
     stripe <- newMVar Stripe
       { available = allocation
