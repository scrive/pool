-- | A high-performance pooling abstraction for managing flexibly-sized
-- collections of resources such as database connections.
module Data.Pool
  ( -- * Pool
    PoolConfig(..)
  , Pool
  , LocalPool
  , newPool

    -- * Resource management
  , withResource
  , takeResource
  , tryWithResource
  , tryTakeResource
  , putResource
  , destroyResource
  , destroyAllResources

    -- * Compatibility with 0.2
  , createPool
  ) where

import Control.Concurrent
import Control.Exception
import Data.Time (NominalDiffTime)

import Data.Pool.Internal

-- | Take a resource from the pool, perform an action with it and return it to
-- the pool afterwards.
--
-- * If the pool has an idle resource available, it is used immediately.
--
-- * Otherwise, if the maximum number of resources has not yet been reached, a
--   new resource is created and used.
--
-- * If the maximum number of resources has been reached, this function blocks
--   until a resource becomes available.
--
-- If the action throws an exception of any type, the resource is destroyed and
-- not returned to the pool.
--
-- It probably goes without saying that you should never manually destroy a
-- pooled resource, as doing so will almost certainly cause a subsequent user
-- (who expects the resource to be valid) to throw an exception.
withResource :: Pool a -> (a -> IO r) -> IO r
withResource pool act = mask $ \unmask -> do
  (res, localPool) <- takeResource pool
  r                <- unmask (act res) `onException` destroyResource pool localPool res
  putResource localPool res
  pure r

-- | Take a resource from the pool, following the same results as
-- 'withResource'.
--
-- /Note:/ this function returns both a resource and the 'LocalPool' it came
-- from so that it may either be destroyed (via 'destroyResource') or returned
-- to the pool (via 'putResource').
takeResource :: Pool a -> IO (a, LocalPool a)
takeResource pool = mask_ $ do
  lp <- getLocalPool (poolNumStripes $ poolConfig pool) (localPools pool)
  stripe <- takeMVar (stripeVar lp)
  if available stripe == 0
    then do
      q <- newEmptyMVar
      putMVar (stripeVar lp) $! stripe { queueR = Queue q (queueR stripe) }
      waitForResource (stripeVar lp) q >>= \case
        Just a  -> pure (a, lp)
        Nothing -> do
          a <- createResource (poolConfig pool) `onException` restoreSize (stripeVar lp)
          pure (a, lp)
    else takeAvailableResource pool lp stripe

-- | A variant of 'withResource' that doesn't execute the action and returns
-- 'Nothing' instead of blocking if the local pool is exhausted.
tryWithResource :: Pool a -> (a -> IO r) -> IO (Maybe r)
tryWithResource pool act = mask $ \unmask -> tryTakeResource pool >>= \case
  Just (res, localPool) -> do
    r <- unmask (act res) `onException` destroyResource pool localPool res
    putResource localPool res
    pure (Just r)
  Nothing -> pure Nothing

-- | A variant of 'takeResource' that returns 'Nothing' instead of blocking if
-- the local pool is exhausted.
tryTakeResource :: Pool a -> IO (Maybe (a, LocalPool a))
tryTakeResource pool = mask_ $ do
  lp <- getLocalPool (poolNumStripes $ poolConfig pool) (localPools pool)
  stripe <- takeMVar (stripeVar lp)
  if available stripe == 0
    then do
      putMVar (stripeVar lp) stripe
      pure Nothing
    else Just <$> takeAvailableResource pool lp stripe

{-# DEPRECATED createPool "Use newPool instead" #-}
-- | Provided for compatibility with @resource-pool < 0.3@.
--
-- Use 'newPool' instead.
createPool :: IO a -> (a -> IO ()) -> Int -> NominalDiffTime -> Int -> IO (Pool a)
createPool create free numStripes idleTime maxResources = newPool PoolConfig
  { createResource   = create
  , freeResource     = free
  , poolCacheTTL     = realToFrac idleTime
<<<<<<< HEAD
  , poolMaxResources = maxResources
=======
  , poolMaxResources = numStripes * maxResources
>>>>>>> 59b874f2
  , poolNumStripes   = Just numStripes
  }

----------------------------------------
-- Helpers

takeAvailableResource
  :: Pool a
  -> LocalPool a
  -> Stripe a
  -> IO (a, LocalPool a)
takeAvailableResource pool lp stripe = case cache stripe of
  [] -> do
    putMVar (stripeVar lp) $! stripe { available = available stripe - 1 }
    a <- createResource (poolConfig pool) `onException` restoreSize (stripeVar lp)
    pure (a, lp)
  Entry a _ : as -> do
    putMVar (stripeVar lp) $! stripe
     { available = available stripe - 1
     , cache = as
     }
    pure (a, lp)<|MERGE_RESOLUTION|>--- conflicted
+++ resolved
@@ -102,11 +102,7 @@
   { createResource   = create
   , freeResource     = free
   , poolCacheTTL     = realToFrac idleTime
-<<<<<<< HEAD
   , poolMaxResources = maxResources
-=======
-  , poolMaxResources = numStripes * maxResources
->>>>>>> 59b874f2
   , poolNumStripes   = Just numStripes
   }
 
